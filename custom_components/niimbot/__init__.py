"""The Niimbot BLE integration."""

import base64
import io
import logging

from datetime import timedelta
from .niimprint import NiimbotDevice, BLEData
from .imagegen import customimage
from homeassistant.components import bluetooth
from homeassistant.config_entries import ConfigEntry
from homeassistant.const import Platform
from homeassistant.core import (
    HomeAssistant,
    ServiceCall,
    ServiceResponse,
    SupportsResponse,
    callback,
)
from homeassistant.exceptions import ConfigEntryNotReady
from homeassistant.helpers.update_coordinator import DataUpdateCoordinator, UpdateFailed
from bleak_retry_connector import close_stale_connections_by_address
from homeassistant.const import CONF_SCAN_INTERVAL
<<<<<<< HEAD
from homeassistant.components.image import Image
=======
>>>>>>> b9904c88

from .const import (
    CONF_USE_SOUND,
    CONF_WAIT_BETWEEN_EACH_PRINT_LINE,
    CONF_CONFIRM_EVERY_NTH_PRINT_LINE,
    DEFAULT_SCAN_INTERVAL,
    DEFAULT_WAIT_BETWEEN_EACH_PRINT_LINE,
    DEFAULT_CONFIRM_EVERY_NTH_PRINT_LINE,
    DOMAIN,
<<<<<<< HEAD
    EMPTY_PNG,
    ImageAndBLEData,
)

PLATFORMS: list[Platform] = [Platform.SENSOR, Platform.IMAGE]
=======
)

PLATFORMS: list[Platform] = [Platform.SENSOR]
>>>>>>> b9904c88

_LOGGER = logging.getLogger(__name__)


async def async_setup_entry(hass: HomeAssistant, entry: ConfigEntry) -> bool:
    """Set up Niimbot BLE device from a config entry."""
    hass.data.setdefault(DOMAIN, {})
    address = entry.unique_id
    use_sound = entry.data.get(CONF_USE_SOUND)
    scan_interval = float(entry.data.get(CONF_SCAN_INTERVAL, DEFAULT_SCAN_INTERVAL))
    # Number of seconds (usually sub-second amount) to wait between
    # data packet sends.  Too little and you risk your BLE proxy
    # getting congested or failing to write data to your printer.
    wait_between_each_print_line = int(
        entry.data.get(
            CONF_WAIT_BETWEEN_EACH_PRINT_LINE,
            DEFAULT_WAIT_BETWEEN_EACH_PRINT_LINE,
        )
    )
    # The default for most printers is 1 which means every line
    # written causes a read from the printer, which is very slow
    # (0.1 ms per line sent).  With this you can tell the code
    # to fire-and-forget up to N-1 lines sent to the printer
    # confirmation, and confirm on the Nth line.
    confirm_every_nth_print_line = int(
        entry.data.get(
            CONF_CONFIRM_EVERY_NTH_PRINT_LINE,
            DEFAULT_CONFIRM_EVERY_NTH_PRINT_LINE,
        )
    )
    assert address is not None
    await close_stale_connections_by_address(address)

    ble_device = bluetooth.async_ble_device_from_address(hass, address)
    if not ble_device:
        raise ConfigEntryNotReady(
            f"Could not find Niimbot device with address {address}"
        )

    niimbot = NiimbotDevice(address, use_sound)

    async def _async_update_method() -> BLEData:
        """Get data from Niimbot BLE."""
        ble_device = bluetooth.async_ble_device_from_address(hass, address)
        if ble_device is None:
            raise UpdateFailed(
                f"BLE device could not be obtained from address {address}"
            )

        try:
            data = await niimbot.update_device(ble_device)
        except Exception as err:
            raise UpdateFailed(f"Unable to fetch data: {err}") from err

        return data

    coordinator = DataUpdateCoordinator(
        hass,
        _LOGGER,
        name=DOMAIN,
        update_method=_async_update_method,
        update_interval=timedelta(seconds=scan_interval),
    )
    await coordinator.async_config_entry_first_refresh()

    image_coordinator: DataUpdateCoordinator[ImageAndBLEData] = DataUpdateCoordinator(
        hass,
        _LOGGER,
        name=DOMAIN,
    )
    image_coordinator.async_set_updated_data(
        (Image(content_type="image/png", content=EMPTY_PNG), coordinator.data)
    )

    hass.data[DOMAIN][entry.entry_id] = {
        "coordinator": coordinator,
        "image_coordinator": image_coordinator,
    }

    await hass.config_entries.async_forward_entry_setups(entry, PLATFORMS)

    @callback
    # callback for the draw custom service
    async def printservice(service: ServiceCall) -> ServiceResponse:
        image = await hass.async_add_executor_job(
            customimage, entry.entry_id, service, hass
        )
        ble_device = bluetooth.async_ble_device_from_address(hass, address)
        if ble_device is None:
            raise RuntimeError(
                "could not find printer with address {address} through your Bluetooth network"
            )
<<<<<<< HEAD
        if service.data.get("preview"):
            d = io.BytesIO()
            image.save(d, format="PNG")
            d.seek(0)
            read = d.read()
            image_coordinator.async_set_updated_data(
                (Image(content_type="image/png", content=read), coordinator.data)
            )
            encoded = base64.b64encode(read).decode("ascii")
            image_data = f"data:image/png;base64,{encoded}"
            return {"image": image_data}

        return await niimbot.print_image(
=======

        await niimbot.print_image(
>>>>>>> b9904c88
            ble_device,
            image,
            density=int(service.data["density"]) if "density" in service.data else 3,
            wait_between_print_lines=float(service.data["wait_between_print_lines"])
            if "wait_between_print_lines" in service.data
            else wait_between_each_print_line / 1000,
            print_line_batch_size=int(service.data["print_line_batch_size"])
            if "print_line_batch_size" in service.data
            else confirm_every_nth_print_line,
        )

    # register the services
    hass.services.async_register(
        DOMAIN, "print", printservice, supports_response=SupportsResponse.OPTIONAL
    )

    return True


async def async_unload_entry(hass: HomeAssistant, entry: ConfigEntry) -> bool:
    """Unload a config entry."""
    if unload_ok := await hass.config_entries.async_unload_platforms(entry, PLATFORMS):
        hass.data[DOMAIN].pop(entry.entry_id)

    return unload_ok<|MERGE_RESOLUTION|>--- conflicted
+++ resolved
@@ -21,10 +21,8 @@
 from homeassistant.helpers.update_coordinator import DataUpdateCoordinator, UpdateFailed
 from bleak_retry_connector import close_stale_connections_by_address
 from homeassistant.const import CONF_SCAN_INTERVAL
-<<<<<<< HEAD
+
 from homeassistant.components.image import Image
-=======
->>>>>>> b9904c88
 
 from .const import (
     CONF_USE_SOUND,
@@ -34,17 +32,11 @@
     DEFAULT_WAIT_BETWEEN_EACH_PRINT_LINE,
     DEFAULT_CONFIRM_EVERY_NTH_PRINT_LINE,
     DOMAIN,
-<<<<<<< HEAD
     EMPTY_PNG,
     ImageAndBLEData,
 )
 
 PLATFORMS: list[Platform] = [Platform.SENSOR, Platform.IMAGE]
-=======
-)
-
-PLATFORMS: list[Platform] = [Platform.SENSOR]
->>>>>>> b9904c88
 
 _LOGGER = logging.getLogger(__name__)
 
@@ -137,7 +129,7 @@
             raise RuntimeError(
                 "could not find printer with address {address} through your Bluetooth network"
             )
-<<<<<<< HEAD
+
         if service.data.get("preview"):
             d = io.BytesIO()
             image.save(d, format="PNG")
@@ -151,10 +143,6 @@
             return {"image": image_data}
 
         return await niimbot.print_image(
-=======
-
-        await niimbot.print_image(
->>>>>>> b9904c88
             ble_device,
             image,
             density=int(service.data["density"]) if "density" in service.data else 3,
